--- conflicted
+++ resolved
@@ -10,19 +10,14 @@
   output_subdir: ${hydra.run.dir}/hydra
 
 pipeline:
-<<<<<<< HEAD
   # - find_unprocessed_batches
   - download_batch
   # - detect_weeds
-  # - detect_segment_weeds
-  
+  # - segment_weeds
+
 download_batch:
   use_multithreading: True
   download_limit: 4
-=======
-  # - detect_weeds
-  - segment_weeds
->>>>>>> a2e96602
 
 segment_weeds:
   multiprocess: True
@@ -37,7 +32,6 @@
 
 data:
   datadir: ${general.workdir}/data
-<<<<<<< HEAD
   longterm_storage: /mnt/research-projects/r/raatwell/longterm_images3/field-batches/
   temp_dir: ${data.datadir}/temp
   # temp_image_dir: ${data.datadir}/images_testing/test_images
@@ -49,13 +43,11 @@
 
   specific_data: ${data.datadir}/field-utils/specific_data.json #need a better name
 
-=======
   temp_image_dir: ${data.datadir}/images_testing/test_images/input
   temp_output_dir: ${data.datadir}/images_testing/test_images/output
   image_metadata_dir: ${data.datadir}/images_testing/test_images/metadata
   species_info: ${data.datadir}/field-utils/field_species_info.json
   field_species_name: ${data.datadir}/field-utils/field_species_name.json
->>>>>>> a2e96602
   path_yolo_model: ${data.datadir}/models/weed_detection/weights/best.pt
   sam_checkpoint: ${data.datadir}/models//sam/sam_checkpoints/sam_vit_b_01ec64.pth 
   sam_hq_checkpoint: ${data.datadir}/models//sam/sam_checkpoints/sam_hq_vit_h.pth
